# Victor Hugo

**A [Hugo](https://gohugo.io/) boilerplate for creating truly epic websites**

This is a boilerplate for using Hugo as a static site generator and Gulp + Webpack as your
asset pipeline.

It's setup to use post-css and babel for CSS and JavaScript.

This project is released under the [MIT license](LICENSE). Please make sure you understand its implications and guarantees.

## Usage

Be sure that you have the latest node and npm installed.

Next, clone this repository and run:

```bash
npm install
npm start
```

Then visit http://localhost:3000/ - BrowserSync will automatically reload CSS or
refresh the page when stylesheets or content changes.

To build your static output to the `/dist` folder, use:

```bash
npm run build
```

## Structure

```
|--site                // Everything in here will be built with hugo
|  |--content          // Pages and collections - ask if you need extra pages
|  |--data             // YAML data files with any data for use in examples
|  |--layouts          // This is where all templates go
|  |  |--partials      // This is where includes live
|  |  |--index.html    // The index page
|  |--static           // Files in here ends up in the public folder
|--src                 // Files that will pass through the asset pipeline
|  |--css              // CSS files in the root of this folder will end up in /css/...
|  |--js               // app.js will be compiled to /app.js with babel
```

## Basic Concepts

You can read more about Hugo's template language in their documentation here:

https://gohugo.io/templates/overview/

The most useful page there is the one about the available functions:

https://gohugo.io/templates/functions/

For assets that are completely static and don't need to go through the asset pipeline,
use the `site/static` folder. Images, font-files, etc, all go there.

Files in the static folder ends up in the web root. So a file called `site/static/favicon.ico`
will end up being available as `/favicon.ico` and so on...

The `src/js/app.js` file is the entrypoint for webpack and will be built to `/dist/app.js`.

You can use ES6 and use both relative imports or import libraries from npm.

Any CSS file directly under the `src/css/` folder will get compiled with [PostCSS Next](http://cssnext.io/)
to `/dist/css/{filename}.css`. Import statements will be resolved as part of the build

## Environment variables

<<<<<<< HEAD
Two seperate the development and production *- aka build -* stages, all gulp
=======
To seperate the development and production *- aka build -* stages, all gulp
>>>>>>> c4286102
tasks run with a node environment variable named either `development` or
`production`.

You can access the environment variable inside the theme files with
`getenv "NODE_ENV"`. See the following example for a conditional statement:

    {{ if eq (getenv "NODE_ENV") "development" }}You're in development!{{ end }}

All tasks starting with *build* set the environment variable to `production` -
the other will set it to `development`.

## Deploying to netlify

- Push your clone to your own GitHub repository.
- [Create a new site on Netlify](https://app.netlify.com/start) and link the repository.

Now netlify will build and deploy your site whenever you push to git.

You can also click this button:

[![Deploy to Netlify](https://www.netlify.com/img/deploy/button.svg)](https://app.netlify.com/start/deploy?repository=https://github.com/netlify/victor-hugo)



## Enjoy!!<|MERGE_RESOLUTION|>--- conflicted
+++ resolved
@@ -69,12 +69,8 @@
 
 ## Environment variables
 
-<<<<<<< HEAD
-Two seperate the development and production *- aka build -* stages, all gulp
-=======
-To seperate the development and production *- aka build -* stages, all gulp
->>>>>>> c4286102
-tasks run with a node environment variable named either `development` or
+
+To seperate the development and production *- aka build -* stages, all gulp tasks run with a node environment variable named either `development` or
 `production`.
 
 You can access the environment variable inside the theme files with
